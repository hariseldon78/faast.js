--- conflicted
+++ resolved
@@ -37,33 +37,16 @@
     rv += `PATH: ${process.env.PATH}`;
 
     return rv;
-<<<<<<< HEAD
-/*
-    await new Promise((resolve, reject) => {
-        libnmap.scan(opts, (err: any, report: any) => {
-            if (err) {
-                throw new Error(err);
-            }
-=======
-
     // await new Promise((resolve, reject) => {
     //     libnmap.scan(opts, (err: any, report: any) => {
     //         if (err) {
     //             throw new Error(err);
     //         }
->>>>>>> 0262b79e
-
     //         for (let item in report) {
     //             rv += JSON.stringify(report[item]);
     //         }
-
     //         resolve();
     //     });
     // });
-
-<<<<<<< HEAD
-    return rv;*/
-=======
     // return rv;
->>>>>>> 0262b79e
 }